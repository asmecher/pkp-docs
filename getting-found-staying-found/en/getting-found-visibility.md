--- conflicted
+++ resolved
@@ -170,11 +170,9 @@
 
 ### Linking up
 
-<<<<<<< HEAD
->“Links aren't everything in SEO, but search professionals attribute a large portion of the engines' algorithms to link-related factors \[...\]. Through links, engines can not only analyze the popularity of websites and pages based on the number and popularity of pages linking to them, but also metrics like trust, spam, and authority.” [(Fishkin, & Moz p.30)](https://moz.com/beginners-guide-to-seo)
-=======
->“Links aren't everything in SEO, but search professionals attribute a large portion of the engines' algorithms to link-related factors (see Search Engine Ranking Factors). Through links, engines can not only analyze the popularity of websites and pages based on the number and popularity of pages linking to them, but also metrics like trust, spam, and authority.” [(Fishkin, & Moz p.30)](https://moz.com/beginners-guide-to-seo)
->>>>>>> a7cd40a2
+Links aren't everything in SEO, but search professionals attribute a large portion of the engines' algorithms to link-related factors \[...\]. Through links, engines can not only analyze the popularity of websites and pages based on the number and popularity of pages linking to them, but also metrics like trust, spam, and authority.” [(Fishkin, & Moz p.30)](https://moz.com/beginners-guide-to-seo)
+
+
 
 Linking on the web works in two directions: links to your journal, including to your articles, from other sites, and links you include on your journal to other sites. Both play an important role in SEO. The more sites that link to your journal, the more likely your journal is to rank higher in search engine rankings. Here are some easy things you can do to help get more links to your journal:
 
