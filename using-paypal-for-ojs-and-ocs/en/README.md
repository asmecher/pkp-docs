--- conflicted
+++ resolved
@@ -1,11 +1,7 @@
 # Using the PayPal Plugin for OJS and OMP
 
-<<<<<<< HEAD
-The latest version of OCS and OJS 2.4.8 and 3.1 support the use of the [PayPal online payment system](http://www.paypal.com) for secure online financial transactions. In OJS, this can be used to collect subscription fees, pay-per-view fees, membership fees, author submission fees, fast-track peer review fees, and donations. In OCS, this can also be used to collect registration fees.
-=======
 ## Introduction
-OJS and OMP 3.x support the use of the [PayPal online payment system](http://www.paypal.com/) for secure online financial transactions with the PayPal plugin. The plugin can be used to collect subscription fees, article purchase fees, and author submission fees. 
->>>>>>> 47366bf3
+OJS and OMP 3.x support the use of the [PayPal online payment system](https://www.paypal.com/) for secure online financial transactions with the PayPal plugin. The plugin can be used to collect subscription fees, article purchase fees, and author submission fees. 
 
 This document will outline how to use the PayPal plugin. You should, however, review the [PayPal documentation](https://www.paypal.com/us/selfhelp/home) to ensure that you have set up your PayPal profile to meet your specific requirements. 
 
